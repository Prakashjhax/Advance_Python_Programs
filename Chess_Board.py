--- conflicted
+++ resolved
@@ -1,7 +1,7 @@
 # Import the turtle package
 import turtle
 
-<<<<<<< HEAD
+Changes
 # Function to initialize the turtle screen and turtle object
 def initialize_turtle():
     screen = turtle.Screen()
@@ -59,7 +59,7 @@
 # Run the program
 if __name__ == "__main__":
     main()
-=======
+
 # create screen object
 sc = turtle.Screen()
 # create turtle object
@@ -103,4 +103,4 @@
 	# hide the turtle
 	pen.hideturtle()
 	# This code is contributed by Deepanshu Rustagi.
->>>>>>> 33381021
+main